#!python
import sys
from pathlib import Path

import numpy as np
import torch

from ..utils.dataset import PredictDataset
from ..utils.dataloader import PredictDataLoader
from ..utils.logger import logger, set_logfile
from ..utils.misc import onehot2int, remove_duplicates
from ..utils import params as p

from ..kaldi.latgen import LatGenCTCDecoder

from .network import *


class Predictor:

    def __init__(self, use_cuda=False, continue_from=None, verbose=False, *args, **kwargs):
        self.use_cuda = use_cuda
        self.verbose = verbose

        # load from args
        assert continue_from is not None
<<<<<<< HEAD
        self.model = densenet_custom(num_classes=p.NUM_CTC_LABELS)
        self.load(continue_from)
=======
        self.model = resnet101(num_classes=p.NUM_CTC_LABELS)
>>>>>>> 977fe15c
        if self.use_cuda:
            self.model.cuda()
        self.load(continue_from)

        # prepare kaldi latgen decoder
        self._load_labels()
        self.decoder = LatGenCTCDecoder()

    def _load_labels(self):
        file_path = Path(__file__).parents[1].joinpath("kaldi", "graph", "labels.txt")
        self.labels = list()
        with open(file_path, "r") as f:
            for line in f:
                self.labels.append(line.strip().split()[0])

    def decode(self, data_loader):
        self.model.eval()
        with torch.no_grad():
            for i, (data) in enumerate(data_loader):
                # predict phones using AM
                xs, frame_lens, filenames = data
                if self.use_cuda:
                    xs = xs.cuda()
                ys_hat = self.model(xs)
                # decode using Kaldi's latgen decoder
                # no need to normalize posteriors with state priors when we use CTC
                # https://static.googleusercontent.com/media/research.google.com/en//pubs/archive/43908.pdf
                loglikes = torch.log(ys_hat)
                if self.use_cuda:
                    loglikes = loglikes.cpu()
                words, alignment, w_sizes, a_sizes = self.decoder(loglikes)
                # print results
                loglikes = [l[:s] for l, s in zip(loglikes, frame_lens)]
                words = [w[:s] for w, s in zip(words, w_sizes)]
                for results in zip(filenames, loglikes, words):
                    self.print_result(*results)

    def print_result(self, filename, loglikes, words):
        logger.info(f"decoding wav file: {str(Path(filename).resolve())}")
        if self.verbose:
            labels = onehot2int(loglikes).squeeze()
            logger.info(f"labels: {' '.join([str(x) for x in labels.tolist()])}")
            symbols = [self.labels[x] for x in remove_duplicates(labels, blank=0)]
            logger.info(f"symbols: {' '.join(symbols)}")
        words = words.squeeze()
        text = ' '.join([self.decoder.words[i] for i in words]) \
               if words.dim() else '<null output from decoder>'
        logger.info(f"decoded text: {text}")

    def load(self, file_path):
        if isinstance(file_path, str):
            file_path = Path(file_path)
        if not file_path.exists():
            logger.error(f"no such file {file_path} exists")
            sys.exit(1)
        logger.info(f"loading the model from {file_path}")
        if not self.use_cuda:
            states = torch.load(file_path, map_location='cpu')
        else:
            states = torch.load(file_path, map_location='cuda:0')
        self.model.load_state_dict(states["model"])


def predict(argv):
    import argparse
    parser = argparse.ArgumentParser(description="ResNet prediction")
    parser.add_argument('--verbose', default=False, action='store_true', help="set true if you need to check AM output")
    parser.add_argument('--use-cuda', default=False, action='store_true', help="use cuda")
    parser.add_argument('--batch-size', default=8, type=int, help="number of simultaneous decoding")
    parser.add_argument('--log-dir', default='./logs_resnet_ctc', type=str, help="filename for logging the outputs")
    parser.add_argument('--continue-from', type=str, help="model file path to make continued from")
    parser.add_argument('wav_files', type=str, nargs='+', help="list of wav_files for prediction")
    args = parser.parse_args(argv)

    print(f"begins logging to file: {str(Path(args.log_dir).resolve() / 'predict.log')}")
    set_logfile(Path(args.log_dir, "predict.log"))

    logger.info(f"PyTorch version: {torch.__version__}")
    logger.info(f"prediction command options: {' '.join(sys.argv)}")
    args_str = [f"{k}={v}" for (k, v) in vars(args).items()]
    logger.info(f"args: {' '.join(args_str)}")

    if args.use_cuda:
        logger.info("using cuda")

    if args.continue_from is None:
        logger.error("model name is missing: add '--continue-from <model-name>' in options")
        #parser.print_help()
        sys.exit(1)

    predictor = Predictor(**vars(args))

    dataset = PredictDataset(args.wav_files)
    data_loader = PredictDataLoader(dataset=dataset, batch_size=args.batch_size,
                                    pin_memory=args.use_cuda)

    # run prediction
    predictor.decode(data_loader)


if __name__ == "__main__":
    pass<|MERGE_RESOLUTION|>--- conflicted
+++ resolved
@@ -24,12 +24,7 @@
 
         # load from args
         assert continue_from is not None
-<<<<<<< HEAD
         self.model = densenet_custom(num_classes=p.NUM_CTC_LABELS)
-        self.load(continue_from)
-=======
-        self.model = resnet101(num_classes=p.NUM_CTC_LABELS)
->>>>>>> 977fe15c
         if self.use_cuda:
             self.model.cuda()
         self.load(continue_from)
